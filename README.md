# ROS Wrapper for Intel&reg; RealSense&trade; Devices
These are packages for using Intel RealSense cameras (D400 series and the SR300) with ROS.

## Installation Instructions

The following instructions support ROS Indigo, on **Ubuntu 14.04**, and ROS Kinetic, on **Ubuntu 16.04**.

#### The simplest way to install on a clean machine is to follow the instructions on the [.travis.yml](https://github.com/intel-ros/realsense/blob/development/.travis.yml) file. It basically summerize the elaborate instructions in the following 3 steps:

### Step 1: Install the latest Intel&reg; RealSense&trade; SDK 2.0
- #### Install from [Debian Package](https://github.com/IntelRealSense/librealsense/blob/master/doc/distribution_linux.md#installing-the-packages) - In that case treat yourself as a developer. Make sure you follow the instructions to also install librealsense2-dev and librealsense-dkms packages.

#### OR
- #### Build from sources by downloading the latest [Intel&reg; RealSense&trade; SDK 2.0](https://github.com/IntelRealSense/librealsense/releases/tag/v2.18.1) and follow the instructions under [Linux Installation](https://github.com/IntelRealSense/librealsense/blob/master/doc/installation.md)

### Step 2: Install the ROS distribution
- #### Install [ROS Kinetic](http://wiki.ros.org/kinetic/Installation/Ubuntu), on Ubuntu 16.04

### Step 3: Install Intel&reg; RealSense&trade; ROS from Sources
- Create a [catkin](http://wiki.ros.org/catkin#Installing_catkin) workspace
```bash
mkdir -p ~/catkin_ws/src
cd ~/catkin_ws/src/
```
- Clone the latest Intel&reg; RealSense&trade; ROS from [here](https://github.com/intel-ros/realsense/releases) into 'catkin_ws/src/'

```bash
catkin_init_workspace
cd ..
catkin_make clean
catkin_make -DCATKIN_ENABLE_TESTING=False -DCMAKE_BUILD_TYPE=Release
catkin_make install
echo "source ~/catkin_ws/devel/setup.bash" >> ~/.bashrc
source ~/.bashrc
```

## Usage Instructions

### Start the camera node
To start the camera node in ROS:

```bash
roslaunch realsense2_camera rs_camera.launch
```

This will stream all camera sensors and publish on the appropriate ROS topics.

Other stream resolutions and frame rates can optionally be provided as parameters to the 'rs_camera.launch' file.

### Published Topics
The published topics differ according to the device and parameters.
After running the above command with D435i attached, the following list of topics will be available (This is a partial list. For full one type `rostopic list`):
- /camera/color/camera_info
- /camera/color/image_raw
- /camera/depth/camera_info
- /camera/depth/image_rect_raw
- /camera/extrinsics/depth_to_color
- /camera/extrinsics/depth_to_infra1
- /camera/extrinsics/depth_to_infra2
- /camera/infra1/camera_info
- /camera/infra1/image_rect_raw
- /camera/infra2/camera_info
- /camera/infra2/image_rect_raw
- /camera/gyro/imu_info
- /camera/gyro/sample
- /camera/accel/imu_info
- /camera/accel/sample

The "/camera" prefix is the default and can be changed. Check the rs_multiple_devices.launch file for an example.
If using D435 or D415, the gyro and accel topics wont be available. Likewise, other topics will be available when using T265 (see below).

### Launch parameters
The following parameters are available by the wrapper:
- **serial_no**: will attach to the device with the given serial number. Default, attach to available RealSense device in random.
- **rosbag_filename**: Will publish topics from rosbag file.
- **initial_reset**: On occasions the device was not closed properly and due to firmware issues needs to reset. If set to true, the device will reset prior to usage.
- **align_depth**: If set to true, will publish additional topics with the all the images aligned to the depth image.</br>
The topics are of the form: ```/camera/aligned_depth_to_color/image_raw``` etc.
- **filters**: any of the following options, separated by commas:</br>
 - ```colorizer```: will color the depth image. On the depth topic an RGB image will be published, instead of the 16bit depth values .
 - ```pointcloud```: will add a pointcloud topic `/camera/depth/color/points`. The texture of the pointcloud can be modified in rqt_reconfigure (see below) or using the parameters: `pointcloud_texture_stream` and `pointcloud_texture_index`. Run rqt_reconfigure to see available values for these parameters.
 - The following filters have detailed descriptions in : https://github.com/IntelRealSense/librealsense/blob/master/doc/post-processing-filters.md
   - ```disparity``` - convert depth to disparity before applying other filters and back.
   - ```spatial``` - filter the depth image spatially.
   - ```temporal``` - filter the depth image temporally.
   - ```decimation``` - reduces depth scene complexity.
- **enable_sync**: gathers closest frames of different sensors, infra red, color and depth, to be sent with the same timetag. This happens automatically when such filters as pointcloud are enabled.
- ***<stream_type>*_width**, ***<stream_type>*_height**, ***<stream_type>*_fps**: <stream_type> can be any of *infra, color, fisheye, depth, gyro, accel, pose*. Sets the required format of the device. If the specified combination of parameters is not available by the device, the stream will not be published. Setting a value to 0, will choose the first format in the inner list. (i.e. consistent between runs but not defined). Note: for gyro accel and pose, only _fps option is meaningful.
- **enable_*<stream_name>***: Choose whether to enable a specified stream or not. Default is true. <stream_name> can be any of *infra1, infra2, color, depth, fisheye, fisheye1, fisheye2, gyro, accel, pose*.
- **tf_prefix**: By default all frame's ids have the same prefix - `camera_`. This allows changing it per camera.
- **base_frame_id**: defines the frame_id all static transformations refers to.
- **spatial_frame_id**: defines the frame_id that `pose` topic refers to.
- **All the rest of the frame_ids can be found in the template launch file: [nodelet.launch.xml](./realsense2_camera/launch/includes/nodelet.launch.xml)**
- **unite_imu_method**: The D435i and T265 cameras have built in IMU components which produce 2 unrelated streams: *gyro* - which shows angular velocity and *accel* which shows linear acceleration. Each with it's own frequency. By default, 2 corresponding topics are available, each with only the relevant fields of the message sensor_msgs::Imu are filled out.
Setting *unite_imu_method* creates a new topic, *imu*, that replaces the default *gyro* and *accel* topics. Under the new topic, all the fields in the Imu message are filled out.
 - linear_interpolation: Each message contains the last original value of item A interpolated with the previous value of item A, combined with the last original value of item B on last item B's timestamp. (items A and B are accel and gyro but without specific)
 - copy: For each new message, accel or gyro, the relevant fields and timestamp are filled out while the others maintain the previous data.
- **clip_distance**: remove from the depth image all values above a given value (meters). Disable by giving negative value (default)
- **linear_accel_cov**, **angular_velocity_cov**: sets the variance given to the Imu readings. For the T265, these values are being modified by the inner confidence value.
- **hold_back_imu_for_frames**: Images processing takes time. Therefor there is a time gap between the moment the image arrives at the wrapper and the moment the image is published to the ROS environment. During this time, Imu messages keep on arriving and a situation is created where an image with earlier timestamp is published after Imu message with later timestamp. If that is a problem, setting *hold_back_imu_for_frames* to *true* will hold the Imu messages back while processing the images and then publish them all in a burst, thus keeping the order of publication as the order of arrival. Note that in either case, the timestamp in each message's header reflects the time of it's origin.

### RGBD Point Cloud
Here is an example of how to start the camera node and make it publish the RGBD point cloud using aligned depth topic.
```bash
roslaunch realsense2_camera rs_camera.launch filters:=pointcloud
```
Then open rviz to watch the pointcloud:
<p align="center"><img src="https://user-images.githubusercontent.com/17433152/35396613-ddcb1d6c-01f5-11e8-8887-4debf178d0cc.gif" /></p>

### Aligned Depth Frames
Here is an example of how to start the camera node and make it publish the aligned depth stream to other available streams such as color or infra-red.
```bash
roslaunch realsense2_camera rs_camera.launch align_depth:=true
```
<p align="center"><img width=50% src="https://user-images.githubusercontent.com/17433152/35343104-6eede0f0-0132-11e8-8866-e6c7524dd079.png" /></p>

### Set Camera Controls Using Dynamic Reconfigure Params
The following command allow to change camera control values using [http://wiki.ros.org/rqt_reconfigure].
```bash
rosrun rqt_reconfigure rqt_reconfigure
```
<p align="center"><img src="https://user-images.githubusercontent.com/40540281/52912434-30783180-32ba-11e9-8ab8-b08be5eba434.PNG" /></p>

### Work with multiple cameras
Here is an example of how to start the camera node and streaming with two cameras using the [rs_multiple_devices.launch](./realsense2_camera/launch/rs_multiple_devices.launch).
```bash
roslaunch realsense2_camera rs_multiple_devices.launch serial_no_camera1:=<serial number of the first camera> serial_no_camera2:=<serial number of the second camera>
```
The camera serial number should be provided to `serial_no_camera1` and `serial_no_camera2` parameters. One way to get the serial number is from the [rs-enumerate-devices](https://github.com/IntelRealSense/librealsense/blob/58d99783cc2781b1026eeed959aa3f7b562b20ca/tools/enumerate-devices/readme.md) tool.
```bash
rs-enumerate-devices | grep Serial
```

Another way of obtaining the serial number is connecting the camera alone, running
```bash
roslaunch realsense2_camera rs_camera.launch
```
and looking for the serial number in the log printed to screen under "[INFO][...]Device Serial No:".

Another way to use multiple cameras is running each from a different terminal. Make sure you set a different namespace for each camera using the "camera" argument:

```bash
roslaunch realsense2_camera rs_camera.launch camera:=cam_1 serial_no:=<serial number of the first camera>
roslaunch realsense2_camera rs_camera.launch camera:=cam_2 serial_no:=<serial number of the second camera>
...

```
## Using T265 ##
<<<<<<< HEAD
The T265 sets its usb unique ID during initialization and therefor takes a second or so to be found.
=======

**Important Notice:** For wheeled robots, odometer input is a requirement for robust and accurate tracking. The relevant APIs will be added to librealsense and ROS/realsense in upcoming releases. Currently, the API is available in the [underlying device driver](https://github.com/IntelRealSense/librealsense/blob/master/third-party/libtm/libtm/include/TrackingDevice.h#L508-L515).

To use the T265 Tracking Module you should enable it using the parameter `enable_t265`. An example can be found in the [rs_t265.launch](https://github.com/intel-ros/realsense/blob/development/realsense2_camera/launch/rs_t265.launch):

```bash
roslaunch realsense2_camera rs_t265.launch
```

The T265 sets its usb unique ID during initialization and without this parameter it won't be found.
>>>>>>> f03fd7ad
Once running it will publish, among others, the following topics:
- /camera/odom/sample
- /camera/accel/sample
- /camera/gyro/sample
- /camera/fisheye1/image_raw
- /camera/fisheye2/image_raw

## Packages using RealSense ROS Camera
| Title | Links |
| ----- | ----- |
| ROS Object Analytics | [github](https://github.com/intel/ros_object_analytics) / [ROS Wiki](http://wiki.ros.org/IntelROSProject)

## Known Issues
* This ROS node does not currently support [ROS Lunar Loggerhead](http://wiki.ros.org/lunar).
* This ROS node does not currently work with [ROS 2](https://github.com/ros2/ros2/wiki).
* This ROS node currently does not provide the unit-tests which ensure the proper operation of the camera.  Future versions of the node will provide ROS compatible unit-tests.

## License
Copyright 2018 Intel Corporation

Licensed under the Apache License, Version 2.0 (the "License");
you may not use this project except in compliance with the License.
You may obtain a copy of the License at

    http://www.apache.org/licenses/LICENSE-2.0

Unless required by applicable law or agreed to in writing, software
distributed under the License is distributed on an "AS IS" BASIS,
WITHOUT WARRANTIES OR CONDITIONS OF ANY KIND, either express or implied.
See the License for the specific language governing permissions and
limitations under the License.

**Other names and brands may be claimed as the property of others*<|MERGE_RESOLUTION|>--- conflicted
+++ resolved
@@ -146,20 +146,10 @@
 
 ```
 ## Using T265 ##
-<<<<<<< HEAD
-The T265 sets its usb unique ID during initialization and therefor takes a second or so to be found.
-=======
-
 **Important Notice:** For wheeled robots, odometer input is a requirement for robust and accurate tracking. The relevant APIs will be added to librealsense and ROS/realsense in upcoming releases. Currently, the API is available in the [underlying device driver](https://github.com/IntelRealSense/librealsense/blob/master/third-party/libtm/libtm/include/TrackingDevice.h#L508-L515).
 
-To use the T265 Tracking Module you should enable it using the parameter `enable_t265`. An example can be found in the [rs_t265.launch](https://github.com/intel-ros/realsense/blob/development/realsense2_camera/launch/rs_t265.launch):
 
-```bash
-roslaunch realsense2_camera rs_t265.launch
-```
-
-The T265 sets its usb unique ID during initialization and without this parameter it won't be found.
->>>>>>> f03fd7ad
+The T265 sets its usb unique ID during initialization and without this parameter it wont be found.
 Once running it will publish, among others, the following topics:
 - /camera/odom/sample
 - /camera/accel/sample
