--- conflicted
+++ resolved
@@ -9,16 +9,12 @@
 -->
 
 <robot name="sensor_d435" xmlns:xacro="http://ros.org/wiki/xacro">
-<<<<<<< HEAD
   <!-- Includes -->
   <xacro:include filename="$(find realsense2_description)/urdf/_materials.urdf.xacro" />
   
-  <xacro:macro name="sensor_d435" params="parent *origin name:=camera">
-=======
-  <xacro:macro name="sensor_d435" params="name:=camera use_nominal_extrinsics:=false parent *origin">
->>>>>>> c04f95d3
+  <xacro:macro name="sensor_d435" params="parent *origin name:=camera use_nominal_extrinsics:=false">
     <xacro:property name="M_PI" value="3.1415926535897931" />
-
+  
     <!-- The following values are approximate, and the camera node
      publishing TF values with actual calibrated camera extrinsic values -->
     <xacro:property name="d435_cam_depth_to_infra1_offset" value="0.0"/>
@@ -62,13 +58,7 @@
           <!--<mesh filename="package://realsense2_description/meshes/d435/d435.dae" />-->
 
         </geometry>
-<<<<<<< HEAD
         <material name="${name}_aluminum"/>
-=======
-        <material name="aluminum">
-          <color rgba="0.5 0.5 0.5 1"/>
-        </material>
->>>>>>> c04f95d3
       </visual>
       <collision>
         <origin xyz="0 ${-d435_cam_depth_py} 0" rpy="0 0 0"/>
@@ -83,68 +73,6 @@
         <inertia ixx="0.003881243" ixy="0.0" ixz="0.0" iyy="0.000498940" iyz="0.0" izz="0.003879257" />
       </inertial>
     </link>
-<<<<<<< HEAD
-   
-    <!-- camera depth joints and links -->
-    <joint name="${name}_depth_joint" type="fixed">
-      <origin xyz="0 0 0" rpy="0 0 0"/>
-      <parent link="${name}_link"/>
-      <child link="${name}_depth_frame" />
-    </joint>
-    <link name="${name}_depth_frame"/>
-
-    <joint name="${name}_depth_optical_joint" type="fixed">
-      <origin xyz="0 0 0" rpy="${-M_PI/2} 0 ${-M_PI/2}" />
-      <parent link="${name}_depth_frame" />
-      <child link="${name}_depth_optical_frame" />
-    </joint>
-    <link name="${name}_depth_optical_frame"/>
-      
-    <!-- camera left IR joints and links -->
-    <joint name="${name}_left_ir_joint" type="fixed">
-      <origin xyz="0 ${d435_cam_depth_to_left_ir_offset} 0" rpy="0 0 0" />
-      <parent link="${name}_depth_frame" />
-      <child link="${name}_left_ir_frame" />
-    </joint>
-    <link name="${name}_left_ir_frame"/>
-
-    <joint name="${name}_left_ir_optical_joint" type="fixed">
-      <origin xyz="0 0 0" rpy="${-M_PI/2} 0 ${-M_PI/2}" />
-      <parent link="${name}_left_ir_frame" />
-      <child link="${name}_left_ir_optical_frame" />
-    </joint>
-    <link name="${name}_left_ir_optical_frame"/>
-
-    <!-- camera right IR joints and links -->
-    <joint name="${name}_right_ir_joint" type="fixed">
-      <origin xyz="0 ${d435_cam_depth_to_right_ir_offset} 0" rpy="0 0 0" />
-      <parent link="${name}_depth_frame" />
-      <child link="${name}_right_ir_frame" />
-    </joint>
-    <link name="${name}_right_ir_frame"/>
-
-    <joint name="${name}_right_ir_optical_joint" type="fixed">
-      <origin xyz="0 0 0" rpy="${-M_PI/2} 0 ${-M_PI/2}" />
-      <parent link="${name}_right_ir_frame" />
-      <child link="${name}_right_ir_optical_frame" />
-    </joint>
-    <link name="${name}_right_ir_optical_frame"/>
-
-    <!-- camera color joints and links -->
-    <joint name="${name}_color_joint" type="fixed">
-      <origin xyz="0 ${d435_cam_depth_to_color_offset} 0" rpy="0 0 0" />
-      <parent link="${name}_depth_frame" />
-      <child link="${name}_color_frame" />
-    </joint>
-    <link name="${name}_color_frame"/>
-
-    <joint name="${name}_color_optical_joint" type="fixed">
-      <origin xyz="0 0 0" rpy="${-M_PI/2} 0 ${-M_PI/2}" />
-      <parent link="${name}_color_frame" />
-      <child link="${name}_color_optical_frame" />
-    </joint>
-    <link name="${name}_color_optical_frame"/>
-=======
 
     <!-- Use the nominal extrinsics between camera frames if the calibrated extrinsics aren't being published. e.g. running the device in simulation  -->
     <xacro:if value="$(arg use_nominal_extrinsics)">
@@ -208,6 +136,5 @@
       </joint>
       <link name="${name}_color_optical_frame"/>
     </xacro:if>
->>>>>>> c04f95d3
   </xacro:macro>
 </robot>