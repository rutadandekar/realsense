--- conflicted
+++ resolved
@@ -8,11 +8,8 @@
   <arg name="json_file_path"      default=""/>
   <arg name="rosbag_filename"     default=""/>
   <arg name="required"            default="false"/>
-<<<<<<< HEAD
   <arg name="output"              default="screen"/>  <!-- [ screen | log ]-->
-=======
   <arg name="respawn"             default="false"/>
->>>>>>> c7c0200f
 
   <arg name="fisheye_width"       default="0"/>
   <arg name="fisheye_height"      default="0"/>
@@ -111,13 +108,8 @@
   
 
 
-<<<<<<< HEAD
-  <node unless="$(arg external_manager)" pkg="nodelet" type="nodelet" name="$(arg manager)" args="manager" output="$(arg output)" required="$(arg required)"/>
-  <node pkg="nodelet" type="nodelet" name="realsense2_camera" args="load realsense2_camera/RealSenseNodeFactory $(arg manager)" required="$(arg required)">
-=======
-  <node unless="$(arg external_manager)" pkg="nodelet" type="nodelet" name="$(arg manager)" args="manager" output="screen" required="$(arg required)" respawn="$(arg respawn)"/>
-  <node pkg="nodelet" type="nodelet" name="realsense2_camera" args="load realsense2_camera/RealSenseNodeFactory $(arg manager)" required="$(arg required)" respawn="$(arg respawn)">
->>>>>>> c7c0200f
+  <node unless="$(arg external_manager)" pkg="nodelet" type="nodelet" name="$(arg manager)" args="manager" output="$(arg output)" required="$(arg required)"  respawn="$(arg respawn)"/>
+  <node pkg="nodelet" type="nodelet" name="realsense2_camera" args="load realsense2_camera/RealSenseNodeFactory $(arg manager)" required="$(arg required)"  respawn="$(arg respawn)">
     <param name="serial_no"                type="str"  value="$(arg serial_no)"/>
     <param name="usb_port_id"              type="str"  value="$(arg usb_port_id)"/>
     <param name="device_type"              type="str"  value="$(arg device_type)"/>
