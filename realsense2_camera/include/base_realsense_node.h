// License: Apache 2.0. See LICENSE file in root directory.
// Copyright(c) 2018 Intel Corporation. All Rights Reserved

#pragma once

#include "../include/realsense_node_factory.h"
#include <dynamic_reconfigure/server.h>
#include <realsense2_camera/base_d400_paramsConfig.h>
#include <realsense2_camera/rs415_paramsConfig.h>
#include <realsense2_camera/rs435_paramsConfig.h>

#include <diagnostic_updater/diagnostic_updater.h>
#include <diagnostic_updater/update_functions.h>


namespace realsense2_camera
{
    enum base_depth_param{
        base_depth_gain = 1,
        base_depth_enable_auto_exposure,
        base_depth_visual_preset,
        base_depth_frames_queue_size,
        base_depth_error_polling_enabled,
        base_depth_output_trigger_enabled,
        base_depth_units,
        base_JSON_file_path,
        base_depth_count
    };

    struct FrequencyDiagnostics
    {
      FrequencyDiagnostics(double expected_frequency, std::string name, std::string hardware_id) :
        expected_frequency_(expected_frequency),
        frequency_status_(diagnostic_updater::FrequencyStatusParam(&expected_frequency_, &expected_frequency_)),
        diagnostic_updater_(ros::NodeHandle(), ros::NodeHandle("~"), ros::this_node::getName() + "_" + name)
      {
        ROS_INFO("Expected frequency for %s = %.5f", name.c_str(), expected_frequency_);
        diagnostic_updater_.setHardwareID(hardware_id);
        diagnostic_updater_.add(frequency_status_);
      }

      void update()
      {
        frequency_status_.tick();
        diagnostic_updater_.update();
      }

      double expected_frequency_;
      diagnostic_updater::FrequencyStatus frequency_status_;
      diagnostic_updater::Updater diagnostic_updater_;
    };
    typedef std::pair<image_transport::Publisher, std::shared_ptr<FrequencyDiagnostics>> ImagePublisherWithFrequencyDiagnostics;

	class PipelineSyncer : public rs2::asynchronous_syncer
	{
	public: 
		void operator()(rs2::frame f) const
		{
			invoke(std::move(f));
		}
	};

    class BaseRealSenseNode : public InterfaceRealSenseNode
    {
    public:
        BaseRealSenseNode(ros::NodeHandle& nodeHandle,
                          ros::NodeHandle& privateNodeHandle,
                          rs2::device dev,
                          const std::string& serial_no);

        virtual void publishTopics() override;
        virtual void registerDynamicReconfigCb() override;
        virtual ~BaseRealSenseNode() {}

    protected:

        const uint32_t set_default_dynamic_reconfig_values = 0xffffffff;
        rs2::device _dev;
        ros::NodeHandle& _node_handle, _pnh;
        std::map<stream_index_pair, rs2::sensor> _sensors;

    private:
        struct float3
        {
            float x, y, z;
        };

        struct quaternion
        {
            double x, y, z, w;
        };

        static std::string getNamespaceStr();
        void getParameters();
        void setupDevice();
        void setupPublishers();
        void enable_devices();
        void setupStreams();
        void updateStreamCalibData(const rs2::video_stream_profile& video_profile);
        tf::Quaternion rotationMatrixToQuaternion(const float rotation[9]) const;
        void publish_static_tf(const ros::Time& t,
                               const float3& trans,
                               const quaternion& q,
                               const std::string& from,
                               const std::string& to);
        void publishStaticTransforms();
#ifdef PLUS_ONE_ROBOTICS
        void publishRgbToDepthPCTopic(const ros::Time& t, const std::map<stream_index_pair, bool>& is_frame_arrived, bool colorized_pointcloud);
        void publishITRTopic(sensor_msgs::PointCloud2& msg_pointcloud, bool colorized_pointcloud);
#else
        void publishRgbToDepthPCTopic(const ros::Time& t, const std::map<stream_index_pair, bool>& is_frame_arrived);
#endif
        Extrinsics rsExtrinsicsToMsg(const rs2_extrinsics& extrinsics, const std::string& frame_id) const;
        rs2_extrinsics getRsExtrinsics(const stream_index_pair& from_stream, const stream_index_pair& to_stream);

        IMUInfo getImuInfo(const stream_index_pair& stream_index);
        void publishFrame(rs2::frame f, const ros::Time& t,
                          const stream_index_pair& stream,
                          std::map<stream_index_pair, cv::Mat>& images,
                          const std::map<stream_index_pair, ros::Publisher>& info_publishers,
                          const std::map<stream_index_pair, ImagePublisherWithFrequencyDiagnostics>& image_publishers,
                          std::map<stream_index_pair, int>& seq,
                          std::map<stream_index_pair, sensor_msgs::CameraInfo>& camera_info,
                          const std::map<stream_index_pair, std::string>& optical_frame_id,
                          const std::map<stream_index_pair, std::string>& encoding,
                          bool copy_data_from_frame = true);
        bool getEnabledProfile(const stream_index_pair& stream_index, rs2::stream_profile& profile);

        void updateIsFrameArrived(std::map<stream_index_pair, bool>& is_frame_arrived,
                                  rs2_stream stream_type, int stream_index);

        void publishAlignedDepthToOthers(rs2::frame depth_frame, const std::vector<rs2::frame>& frames, const ros::Time& t);

        void alignFrame(const rs2_intrinsics& from_intrin,
                        const rs2_intrinsics& other_intrin,
                        rs2::frame from_image,
                        uint32_t output_image_bytes_per_pixel,
                        const rs2_extrinsics& from_to_other,
                        std::vector<uint8_t>& out_vec);

        std::string _json_file_path;
        std::string _serial_no;
        float _depth_scale_meters;

        std::map<stream_index_pair, rs2_intrinsics> _stream_intrinsics;
        std::map<stream_index_pair, int> _width;
        std::map<stream_index_pair, int> _height;
        std::map<stream_index_pair, int> _fps;
        std::map<stream_index_pair, bool> _enable;
        std::map<stream_index_pair, std::string> _stream_name;
        tf2_ros::StaticTransformBroadcaster _static_tf_broadcaster;

        std::map<stream_index_pair, ImagePublisherWithFrequencyDiagnostics> _image_publishers;
        std::map<stream_index_pair, ros::Publisher> _imu_publishers;
        std::map<stream_index_pair, int> _image_format;
        std::map<stream_index_pair, rs2_format> _format;
        std::map<stream_index_pair, ros::Publisher> _info_publisher;
        std::map<stream_index_pair, cv::Mat> _image;
        std::map<stream_index_pair, std::string> _encoding;
        std::map<stream_index_pair, std::vector<uint8_t>> _aligned_depth_images;

        std::string _base_frame_id;
        std::map<stream_index_pair, std::string> _frame_id;
        std::map<stream_index_pair, std::string> _optical_frame_id;
        std::map<stream_index_pair, int> _seq;
        std::map<stream_index_pair, int> _unit_step_size;
        std::map<stream_index_pair, sensor_msgs::CameraInfo> _camera_info;
        bool _intialize_time_base;
        double _camera_time_base;
        std::map<stream_index_pair, std::vector<rs2::stream_profile>> _enabled_profiles;

        ros::Publisher _pointcloud_publisher;
#ifdef PLUS_ONE_ROBOTICS
        ros::Publisher _raw_pointcloud_publisher;
#endif
        ros::Time _ros_time_base;
        bool _align_depth;
        bool _sync_frames;
        bool _pointcloud;
#ifdef PLUS_ONE_ROBOTICS
        bool _enable_filter;
#endif
		PipelineSyncer _syncer;

        std::map<stream_index_pair, cv::Mat> _depth_aligned_image;
        std::map<stream_index_pair, std::string> _depth_aligned_encoding;
        std::map<stream_index_pair, sensor_msgs::CameraInfo> _depth_aligned_camera_info;
        std::map<stream_index_pair, int> _depth_aligned_seq;
        std::map<stream_index_pair, ros::Publisher> _depth_aligned_info_publisher;
        std::map<stream_index_pair, ImagePublisherWithFrequencyDiagnostics> _depth_aligned_image_publishers;
        std::map<stream_index_pair, std::string> _depth_aligned_frame_id;
        std::map<stream_index_pair, ros::Publisher> _depth_to_other_extrinsics_publishers;
        std::map<stream_index_pair, rs2_extrinsics> _depth_to_other_extrinsics;

        std::map<stream_index_pair, bool> _is_frame_arrived;
        const std::string _namespace;

<<<<<<< HEAD
#ifdef PLUS_ONE_ROBOTICS
=======
>>>>>>> 092dc1da
        std::unique_ptr<rs2::disparity_transform> disparity_in;
        std::unique_ptr<rs2::disparity_transform> disparity_out;
        rs2::spatial_filter spatial;
        rs2::temporal_filter temporal;
<<<<<<< HEAD
        rs2::decimation_filter decimation;
#endif
=======
>>>>>>> 092dc1da
    };//end class

    class BaseD400Node : public BaseRealSenseNode
    {
    public:
        BaseD400Node(ros::NodeHandle& nodeHandle,
                     ros::NodeHandle& privateNodeHandle,
                     rs2::device dev, const std::string& serial_no);
        virtual void registerDynamicReconfigCb() override;

    protected:
        void setParam(rs415_paramsConfig &config, base_depth_param param);
        void setParam(rs435_paramsConfig &config, base_depth_param param);

    private:
        void callback(base_d400_paramsConfig &config, uint32_t level);
        void setOption(stream_index_pair sip, rs2_option opt, float val);
        void setParam(base_d400_paramsConfig &config, base_depth_param param);

        std::shared_ptr<dynamic_reconfigure::Server<base_d400_paramsConfig>> _server;
        dynamic_reconfigure::Server<base_d400_paramsConfig>::CallbackType _f;
    };
}<|MERGE_RESOLUTION|>--- conflicted
+++ resolved
@@ -195,19 +195,14 @@
         std::map<stream_index_pair, bool> _is_frame_arrived;
         const std::string _namespace;
 
-<<<<<<< HEAD
-#ifdef PLUS_ONE_ROBOTICS
-=======
->>>>>>> 092dc1da
+#ifdef PLUS_ONE_ROBOTICS
         std::unique_ptr<rs2::disparity_transform> disparity_in;
         std::unique_ptr<rs2::disparity_transform> disparity_out;
         rs2::spatial_filter spatial;
         rs2::temporal_filter temporal;
-<<<<<<< HEAD
+#else
         rs2::decimation_filter decimation;
 #endif
-=======
->>>>>>> 092dc1da
     };//end class
 
     class BaseD400Node : public BaseRealSenseNode
